--- conflicted
+++ resolved
@@ -4,11 +4,7 @@
 *$py.class
 
 myenv/
-<<<<<<< HEAD
-myenv2/
-=======
 logs/
->>>>>>> 76a169e1
 
 # C extensions
 *.so
